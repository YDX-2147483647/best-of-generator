--- conflicted
+++ resolved
@@ -236,13 +236,9 @@
 
         if not github_info:
             log.info(
-<<<<<<< HEAD
-                "Unable to find github repo via libraries.io: "
+                "Unable to find GitHub repo via libraries.io: "
                 + project_info.github_id
                 + ". This might also happen if the repo is quite new, was recently renamed, or has very few stars."
-=======
-                "Unable to find GitHub repo via libraries.io: " + project_info.github_id
->>>>>>> ffddffdf
             )
             return
 
