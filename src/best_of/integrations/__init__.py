--- conflicted
+++ resolved
@@ -25,11 +25,8 @@
     dockerhub_integration.DockerhubIntegration(),
     cargo_integration.CargoIntegration(),
     go_integration.GoIntegration(),
-<<<<<<< HEAD
     gitee_integration.GiteeIntegration(),
-=======
     greasy_fork_integration.GreasyForkIntegration(),
->>>>>>> 2508f1c2
 ]
 
 # TODO: "helm_id", "brew_id", "apt_id", "yum_id", "snap_id", "dnf_id", "yay_id",